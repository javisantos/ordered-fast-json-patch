--- conflicted
+++ resolved
@@ -525,12 +525,6 @@
         if (obj === undefined) {
             return true;
         }
-<<<<<<< HEAD
-        if (typeof obj == "object") {
-            for (var i in obj) {
-                if (hasUndefined(obj[i])) {
-                    return true;
-=======
         if (obj) {
             if (_isArray(obj)) {
                 for (var i = 0, len = obj.length; i < len; i++) {
@@ -546,7 +540,6 @@
                     if (hasUndefined(obj[objKeys[i]])) {
                         return true;
                     }
->>>>>>> 6f98c1c5
                 }
             }
         }
