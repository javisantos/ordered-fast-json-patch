--- conflicted
+++ resolved
@@ -639,10 +639,5 @@
     exports.unobserve = jsonpatch.unobserve;
     exports.generate = jsonpatch.generate;
     exports.compare = jsonpatch.compare;
-<<<<<<< HEAD
     exports.validate = jsonpatch.validate;
-}
-//# sourceMappingURL=json-patch-duplex.js.map
-=======
-}
->>>>>>> c404e069
+}