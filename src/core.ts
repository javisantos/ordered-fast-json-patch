/*!
 * https://github.com/Starcounter-Jack/JSON-Patch
 * (c) 2017 Joachim Wester
 * MIT license
 */
declare var require: any;

const equalsOptions = { strict: true };
const _equals = require('deep-equal');
const areEquals = (a: any, b: any): boolean => {
  return _equals(a, b, equalsOptions)
}
import { PatchError, _deepClone, isInteger, unescapePathComponent, hasUndefined } from './helpers';

export const JsonPatchError = PatchError;
export const deepClone = _deepClone;

export type Operation = AddOperation<any> | RemoveOperation | ReplaceOperation<any> | MoveOperation | CopyOperation | TestOperation<any> | GetOperation<any>;

export interface Validator<T> {
  (operation: Operation, index: number, document: T, existingPathFragment: string): void;
}

export interface OperationResult<T> {
  removed?: any,
  test?: boolean,
  newDocument: T;
}

export interface BaseOperation {
  path: string;
}

export interface AddOperation<T> extends BaseOperation {
  op: 'add';
  value: T;
}

export interface RemoveOperation extends BaseOperation {
  op: 'remove';
}

export interface ReplaceOperation<T> extends BaseOperation {
  op: 'replace';
  value: T;
}

export interface MoveOperation extends BaseOperation {
  op: 'move';
  from: string;
}

export interface CopyOperation extends BaseOperation {
  op: 'copy';
  from: string;
}

export interface TestOperation<T> extends BaseOperation {
  op: 'test';
  value: T;
}

export interface GetOperation<T> extends BaseOperation {
  op: '_get';
  value: T;
}
export interface PatchResult<T> extends Array<OperationResult<T>> {
  newDocument: T;
}

export interface Observer<T> {
  object: T;
  patches: Operation[];
  unobserve: () => void;
  callback: (patches: Operation[]) => void;
}

/* We use a Javascript hash to store each
 function. Each hash entry (property) uses
 the operation identifiers specified in rfc6902.
 In this way, we can map each patch operation
 to its dedicated function in efficient way.
 */

/* The operations applicable to an object */
const objOps = {
  add: function (obj, key, document) {
    obj[key] = this.value;
    return { newDocument: document };
  },
  remove: function (obj, key, document) {
    var removed = obj[key];
    delete obj[key];
    return { newDocument: document, removed }
  },
  replace: function (obj, key, document) {
    var removed = obj[key];
    obj[key] = this.value;
    return { newDocument: document, removed };
  },
  move: function (obj, key, document) {
    /* in case move target overwrites an existing value,
    return the removed value, this can be taxing performance-wise,
    and is potentially unneeded */
    let removed = getValueByPointer(document, this.path);

    if (removed) {
      removed = _deepClone(removed);
    }

    const originalValue = applyOperation(document,
      { op: "remove", path: this.from }
    ).removed;

    applyOperation(document,
      { op: "add", path: this.path, value: originalValue }
    );

    return { newDocument: document, removed };
  },
  copy: function (obj, key, document) {
    const valueToCopy = getValueByPointer(document, this.from);
    // enforce copy by value so further operations don't affect source (see issue #177)
    applyOperation(document,
      { op: "add", path: this.path, value: _deepClone(valueToCopy) }
    );
    return { newDocument: document }
  },
  test: function (obj, key, document) {
    return { newDocument: document, test: areEquals(obj[key], this.value) }
  },
  _get: function (obj, key, document) {
    this.value = obj[key];
    return { newDocument: document }
  }
};

/* The operations applicable to an array. Many are the same as for the object */
var arrOps = {
  add: function (arr, i, document) {
    if(isInteger(i)) {
      arr.splice(i, 0, this.value);
    } else { // array props
      arr[i] = this.value;
    }
    // this may be needed when using '-' in an array
    return { newDocument: document, index: i }
  },
  remove: function (arr, i, document) {
    var removedList = arr.splice(i, 1);
    return { newDocument: document, removed: removedList[0] };
  },
  replace: function (arr, i, document) {
    var removed = arr[i];
    arr[i] = this.value;
    return { newDocument: document, removed };
  },
  move: objOps.move,
  copy: objOps.copy,
  test: objOps.test,
  _get: objOps._get
};

/**
 * Retrieves a value from a JSON document by a JSON pointer.
 * Returns the value.
 *
 * @param document The document to get the value from
 * @param pointer an escaped JSON pointer
 * @return The retrieved value
 */
export function getValueByPointer(document: any, pointer: string): any {
  if (pointer == '') {
    return document;
  }
  var getOriginalDestination = <GetOperation<any>>{ op: "_get", path: pointer };
  applyOperation(document, getOriginalDestination);
  return getOriginalDestination.value;
}
/**
 * Apply a single JSON Patch Operation on a JSON document.
 * Returns the {newDocument, result} of the operation.
 * It modifies the `document` and `operation` objects - it gets the values by reference.
 * If you would like to avoid touching your values, clone them:
 * `jsonpatch.applyOperation(document, jsonpatch._deepClone(operation))`.
 *
 * @param document The document to patch
 * @param operation The operation to apply
 * @param validateOperation `false` is without validation, `true` to use default jsonpatch's validation, or you can pass a `validateOperation` callback to be used for validation.
 * @param mutateDocument Whether to mutate the original document or clone it before applying
 * @param banPrototypeModifications Whether to ban modifications to `__proto__`, defaults to `true`.
 * @return `{newDocument, result}` after the operation
 */
<<<<<<< HEAD
export function applyOperation<T>(document: T, operation: Operation, validateOperation: boolean | Validator<T> = false, mutateDocument: boolean = true, index: number = 0): OperationResult<T> {
=======
export function applyOperation<T>(document: T, operation: Operation, validateOperation: boolean | Validator<T> = false, mutateDocument: boolean = true, banPrototypeModifications: boolean = true): OperationResult<T> {
>>>>>>> c9939b4c
  if (validateOperation) {
    if (typeof validateOperation == 'function') {
      validateOperation(operation, 0, document, operation.path);
    }
    else {
      validator(operation, 0);
    }
  }
  /* ROOT OPERATIONS */
  if (operation.path === "") {
    let returnValue: OperationResult<T> = { newDocument: document };
    if (operation.op === 'add') {
      returnValue.newDocument = operation.value;
      return returnValue;
    } else if (operation.op === 'replace') {
      returnValue.newDocument = operation.value;
      returnValue.removed = document; //document we removed
      return returnValue;
    }
    else if (operation.op === 'move' || operation.op === 'copy') { // it's a move or copy to root
      returnValue.newDocument = getValueByPointer(document, operation.from); // get the value by json-pointer in `from` field
      if (operation.op === 'move') { // report removed item
        returnValue.removed = document;
      }
      return returnValue;
    } else if (operation.op === 'test') {
      returnValue.test = areEquals(document, operation.value);
      if (returnValue.test === false) {
        throw new JsonPatchError("Test operation failed", 'TEST_OPERATION_FAILED', index, operation, document);
      }
      returnValue.newDocument = document;
      return returnValue;
    } else if (operation.op === 'remove') { // a remove on root
      returnValue.removed = document;
      returnValue.newDocument = null;
      return returnValue;
    } else if (operation.op === '_get') {
      operation.value = document;
      return returnValue;
    } else { /* bad operation */
      if (validateOperation) {
        throw new JsonPatchError('Operation `op` property is not one of operations defined in RFC-6902', 'OPERATION_OP_INVALID', index, operation, document);
      } else {
        return returnValue;
      }
    }
  } /* END ROOT OPERATIONS */
  else {
    if (!mutateDocument) {
      document = _deepClone(document);
    }
    const path = operation.path || "";
    const keys = path.split('/');
    let obj = document;
    let t = 1; //skip empty element - http://jsperf.com/to-shift-or-not-to-shift
    let len = keys.length;
    let existingPathFragment = undefined;
    let key: string | number;
    let validateFunction;
    if (typeof validateOperation == 'function') {
      validateFunction = validateOperation;
    }
    else {
      validateFunction = validator;
    }
    while (true) {
      key = keys[t];

      if(banPrototypeModifications && key == '__proto__') {
        throw new TypeError('JSON-Patch: modifying `__proto__` prop is banned for security reasons, if this was on purpose, please set `banPrototypeModifications` flag false and pass it to this function. More info in fast-json-patch README');
      }

      if (validateOperation) {
        if (existingPathFragment === undefined) {
          if (obj[key] === undefined) {
            existingPathFragment = keys.slice(0, t).join('/');
          }
          else if (t == len - 1) {
            existingPathFragment = operation.path;
          }
          if (existingPathFragment !== undefined) {
            validateFunction(operation, 0, document, existingPathFragment);
          }
        }
      }
      t++;
      if (Array.isArray(obj)) {
        if (key === '-') {
          key = obj.length;
        }
        else {
          if (validateOperation && !isInteger(key)) {
            throw new JsonPatchError("Expected an unsigned base-10 integer value, making the new referenced value the array element with the zero-based index", "OPERATION_PATH_ILLEGAL_ARRAY_INDEX", index, operation, document);
          } // only parse key when it's an integer for `arr.prop` to work
          else if(isInteger(key)) {
            key = ~~key;
          }
        }
        if (t >= len) {
          if (validateOperation && operation.op === "add" && key > obj.length) {
            throw new JsonPatchError("The specified index MUST NOT be greater than the number of elements in the array", "OPERATION_VALUE_OUT_OF_BOUNDS", index, operation, document);
          }
          const returnValue = arrOps[operation.op].call(operation, obj, key, document); // Apply patch
          if (returnValue.test === false) {
            throw new JsonPatchError("Test operation failed", 'TEST_OPERATION_FAILED', index, operation, document);
          }
          return returnValue;
        }
      }
      else {
        if (key && key.indexOf('~') != -1) {
          key = unescapePathComponent(key);
        }
        if (t >= len) {
          const returnValue = objOps[operation.op].call(operation, obj, key, document); // Apply patch
          if (returnValue.test === false) {
            throw new JsonPatchError("Test operation failed", 'TEST_OPERATION_FAILED', index, operation, document);
          }
          return returnValue;
        }
      }
      obj = obj[key];
    }
  }
}

/**
 * Apply a full JSON Patch array on a JSON document.
 * Returns the {newDocument, result} of the patch.
 * It modifies the `document` object and `patch` - it gets the values by reference.
 * If you would like to avoid touching your values, clone them:
 * `jsonpatch.applyPatch(document, jsonpatch._deepClone(patch))`.
 *
 * @param document The document to patch
 * @param patch The patch to apply
 * @param validateOperation `false` is without validation, `true` to use default jsonpatch's validation, or you can pass a `validateOperation` callback to be used for validation.
 * @param mutateDocument Whether to mutate the original document or clone it before applying
 * @param banPrototypeModifications Whether to ban modifications to `__proto__`, defaults to `true`.
 * @return An array of `{newDocument, result}` after the patch
 */
export function applyPatch<T>(document: T, patch: Operation[], validateOperation?: boolean | Validator<T>, mutateDocument: boolean = true, banPrototypeModifications: boolean = true): PatchResult<T> {
  if(validateOperation) {
    if(!Array.isArray(patch)) {
      throw new JsonPatchError('Patch sequence must be an array', 'SEQUENCE_NOT_AN_ARRAY');
    }
  }
  if (!mutateDocument) {
    document = _deepClone(document);
  }
  const results = new Array(patch.length) as PatchResult<T>;

  for (let i = 0, length = patch.length; i < length; i++) {
<<<<<<< HEAD
    results[i] = applyOperation(document, patch[i], validateOperation, mutateDocument, i);
=======
    // we don't need to pass mutateDocument argument because if it was true, we already deep cloned the object, we'll just pass `true`
    results[i] = applyOperation(document, patch[i], validateOperation, true, banPrototypeModifications);
>>>>>>> c9939b4c
    document = results[i].newDocument; // in case root was replaced
  }
  results.newDocument = document;
  return results;
}

/**
 * Apply a single JSON Patch Operation on a JSON document.
 * Returns the updated document.
 * Suitable as a reducer.
 *
 * @param document The document to patch
 * @param operation The operation to apply
 * @return The updated document
 */
export function applyReducer<T>(document: T, operation: Operation): T {
  const operationResult: OperationResult<T> = applyOperation(document, operation)
  if (operationResult.test === false) { // failed test
    throw new JsonPatchError("Test operation failed", 'TEST_OPERATION_FAILED', 0, operation, document);
  }
  return operationResult.newDocument;
}

/**
 * Validates a single operation. Called from `jsonpatch.validate`. Throws `JsonPatchError` in case of an error.
 * @param {object} operation - operation object (patch)
 * @param {number} index - index of operation in the sequence
 * @param {object} [document] - object where the operation is supposed to be applied
 * @param {string} [existingPathFragment] - comes along with `document`
 */
export function validator(operation: Operation, index: number, document?: any, existingPathFragment?: string): void {
  if (typeof operation !== 'object' || operation === null || Array.isArray(operation)) {
    throw new JsonPatchError('Operation is not an object', 'OPERATION_NOT_AN_OBJECT', index, operation, document);
  }

  else if (!objOps[operation.op]) {
    throw new JsonPatchError('Operation `op` property is not one of operations defined in RFC-6902', 'OPERATION_OP_INVALID', index, operation, document);
  }

  else if (typeof operation.path !== 'string') {
    throw new JsonPatchError('Operation `path` property is not a string', 'OPERATION_PATH_INVALID', index, operation, document);
  }

  else if (operation.path.indexOf('/') !== 0 && operation.path.length > 0) {
    // paths that aren't empty string should start with "/"
    throw new JsonPatchError('Operation `path` property must start with "/"', 'OPERATION_PATH_INVALID', index, operation, document);
  }

  else if ((operation.op === 'move' || operation.op === 'copy') && typeof operation.from !== 'string') {
    throw new JsonPatchError('Operation `from` property is not present (applicable in `move` and `copy` operations)', 'OPERATION_FROM_REQUIRED', index, operation, document);
  }

  else if ((operation.op === 'add' || operation.op === 'replace' || operation.op === 'test') && operation.value === undefined) {
    throw new JsonPatchError('Operation `value` property is not present (applicable in `add`, `replace` and `test` operations)', 'OPERATION_VALUE_REQUIRED', index, operation, document);
  }

  else if ((operation.op === 'add' || operation.op === 'replace' || operation.op === 'test') && hasUndefined(operation.value)) {
    throw new JsonPatchError('Operation `value` property is not present (applicable in `add`, `replace` and `test` operations)', 'OPERATION_VALUE_CANNOT_CONTAIN_UNDEFINED', index, operation, document);
  }

  else if (document) {
    if (operation.op == "add") {
      var pathLen = operation.path.split("/").length;
      var existingPathLen = existingPathFragment.split("/").length;
      if (pathLen !== existingPathLen + 1 && pathLen !== existingPathLen) {
        throw new JsonPatchError('Cannot perform an `add` operation at the desired path', 'OPERATION_PATH_CANNOT_ADD', index, operation, document);
      }
    }
    else if (operation.op === 'replace' || operation.op === 'remove' || (<any>operation.op) === '_get') {
      if (operation.path !== existingPathFragment) {
        throw new JsonPatchError('Cannot perform the operation at a path that does not exist', 'OPERATION_PATH_UNRESOLVABLE', index, operation, document);
      }
    }
    else if (operation.op === 'move' || operation.op === 'copy') {
      var existingValue: any = { op: "_get", path: operation.from, value: undefined };
      var error = validate([existingValue], document);
      if (error && error.name === 'OPERATION_PATH_UNRESOLVABLE') {
        throw new JsonPatchError('Cannot perform the operation from a path that does not exist', 'OPERATION_FROM_UNRESOLVABLE', index, operation, document);
      }
    }
  }
}

/**
 * Validates a sequence of operations. If `document` parameter is provided, the sequence is additionally validated against the object document.
 * If error is encountered, returns a JsonPatchError object
 * @param sequence
 * @param document
 * @returns {JsonPatchError|undefined}
 */
export function validate<T>(sequence: Operation[], document?: T, externalValidator?: Validator<T>): PatchError {
  try {
    if (!Array.isArray(sequence)) {
      throw new JsonPatchError('Patch sequence must be an array', 'SEQUENCE_NOT_AN_ARRAY');
    }
    if (document) {
      //clone document and sequence so that we can safely try applying operations
      applyPatch(_deepClone(document), _deepClone(sequence), externalValidator || true);
    }
    else {
      externalValidator = externalValidator || validator;
      for (var i = 0; i < sequence.length; i++) {
        externalValidator(sequence[i], i, document, undefined);
      }
    }
  }
  catch (e) {
    if (e instanceof JsonPatchError) {
      return e;
    }
    else {
      throw e;
    }
  }
}<|MERGE_RESOLUTION|>--- conflicted
+++ resolved
@@ -191,11 +191,7 @@
  * @param banPrototypeModifications Whether to ban modifications to `__proto__`, defaults to `true`.
  * @return `{newDocument, result}` after the operation
  */
-<<<<<<< HEAD
-export function applyOperation<T>(document: T, operation: Operation, validateOperation: boolean | Validator<T> = false, mutateDocument: boolean = true, index: number = 0): OperationResult<T> {
-=======
-export function applyOperation<T>(document: T, operation: Operation, validateOperation: boolean | Validator<T> = false, mutateDocument: boolean = true, banPrototypeModifications: boolean = true): OperationResult<T> {
->>>>>>> c9939b4c
+export function applyOperation<T>(document: T, operation: Operation, validateOperation: boolean | Validator<T> = false, mutateDocument: boolean = true, banPrototypeModifications: boolean = true, index: number = 0): OperationResult<T> {
   if (validateOperation) {
     if (typeof validateOperation == 'function') {
       validateOperation(operation, 0, document, operation.path);
@@ -348,12 +344,8 @@
   const results = new Array(patch.length) as PatchResult<T>;
 
   for (let i = 0, length = patch.length; i < length; i++) {
-<<<<<<< HEAD
-    results[i] = applyOperation(document, patch[i], validateOperation, mutateDocument, i);
-=======
     // we don't need to pass mutateDocument argument because if it was true, we already deep cloned the object, we'll just pass `true`
-    results[i] = applyOperation(document, patch[i], validateOperation, true, banPrototypeModifications);
->>>>>>> c9939b4c
+    results[i] = applyOperation(document, patch[i], validateOperation, true, banPrototypeModifications, i);
     document = results[i].newDocument; // in case root was replaced
   }
   results.newDocument = document;
