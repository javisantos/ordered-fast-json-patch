/*!
 * https://github.com/Starcounter-Jack/JSON-Patch
 * json-patch-duplex.js version: 1.1.9
 * (c) 2013 Joachim Wester
 * MIT license
 */
var jsonpatch;
(function (jsonpatch) {
    var _objectKeys = function (obj) {
        if (_isArray(obj)) {
            var keys = new Array(obj.length);
            for (var k = 0; k < keys.length; k++) {
                keys[k] = "" + k;
            }
            return keys;
        }
        if (Object.keys) {
            return Object.keys(obj);
        }
        var keys = [];
        for (var i in obj) {
            if (obj.hasOwnProperty(i)) {
                keys.push(i);
            }
        }
        return keys;
    };
    function _equals(a, b) {
        switch (typeof a) {
            case 'undefined': //backward compatibility, but really I think we should return false
            case 'boolean':
            case 'string':
            case 'number':
                return a === b;
            case 'object':
                if (a === null)
                    return b === null;
                if (_isArray(a)) {
                    if (!_isArray(b) || a.length !== b.length)
                        return false;
                    for (var i = 0, l = a.length; i < l; i++)
                        if (!_equals(a[i], b[i]))
                            return false;
                    return true;
                }
                var bKeys = _objectKeys(b);
                var bLength = bKeys.length;
                if (_objectKeys(a).length !== bLength)
                    return false;
                for (var i = 0; i < bLength; i++)
                    if (!_equals(a[i], b[i]))
                        return false;
                return true;
            default:
                return false;
        }
    }
    /* We use a Javascript hash to store each
     function. Each hash entry (property) uses
     the operation identifiers specified in rfc6902.
     In this way, we can map each patch operation
     to its dedicated function in efficient way.
     */
    /* The operations applicable to an object */
    var objOps = {
        add: function (obj, key) {
            obj[key] = this.value;
        },
        remove: function (obj, key) {
            var removed = obj[key];
            delete obj[key];
            return removed;
        },
        replace: function (obj, key) {
            var removed = obj[key];
            obj[key] = this.value;
            return removed;
        },
        move: function (obj, key, tree) {
            var getOriginalDestination = { op: "_get", path: this.path };
            apply(tree, [getOriginalDestination]);
            // In case value is moved up and overwrites its ancestor
            var original = getOriginalDestination.value === undefined ?
                undefined : JSON.parse(JSON.stringify(getOriginalDestination.value));
            var temp = { op: "_get", path: this.from };
            apply(tree, [temp]);
            apply(tree, [
                { op: "remove", path: this.from }
            ]);
            apply(tree, [
                { op: "add", path: this.path, value: temp.value }
            ]);
            return original;
        },
        copy: function (obj, key, tree) {
            var temp = { op: "_get", path: this.from };
            apply(tree, [temp]);
            apply(tree, [
                { op: "add", path: this.path, value: temp.value }
            ]);
        },
        test: function (obj, key) {
            return _equals(obj[key], this.value);
        },
        _get: function (obj, key) {
            this.value = obj[key];
        }
    };
    /* The operations applicable to an array. Many are the same as for the object */
    var arrOps = {
        add: function (arr, i) {
            arr.splice(i, 0, this.value);
            // this may be needed when using '-' in an array
            return i;
        },
        remove: function (arr, i) {
            var removedList = arr.splice(i, 1);
            return removedList[0];
        },
        replace: function (arr, i) {
            var removed = arr[i];
            arr[i] = this.value;
            return removed;
        },
        move: objOps.move,
        copy: objOps.copy,
        test: objOps.test,
        _get: objOps._get
    };
    /* The operations applicable to object root. Many are the same as for the object */
    var rootOps = {
        add: function (obj) {
            rootOps.remove.call(this, obj);
            for (var key in this.value) {
                if (this.value.hasOwnProperty(key)) {
                    obj[key] = this.value[key];
                }
            }
        },
        remove: function (obj) {
            var removed = {};
            for (var key in obj) {
                if (obj.hasOwnProperty(key)) {
                    removed[key] = obj[key];
                    objOps.remove.call(this, obj, key);
                }
            }
            return removed;
        },
        replace: function (obj) {
            var removed = apply(obj, [
                { op: "remove", path: this.path }
            ]);
            apply(obj, [
                { op: "add", path: this.path, value: this.value }
            ]);
            return removed[0];
        },
        move: objOps.move,
        copy: objOps.copy,
        test: function (obj) {
            return (JSON.stringify(obj) === JSON.stringify(this.value));
        },
        _get: function (obj) {
            this.value = obj;
        }
    };
    var _isArray;
    if (Array.isArray) {
        _isArray = Array.isArray;
    }
    else {
        _isArray = function (obj) {
            return obj.push && typeof obj.length === 'number';
        };
    }
    //3x faster than cached /^\d+$/.test(str)
    function isInteger(str) {
        var i = 0;
        var len = str.length;
        var charCode;
        while (i < len) {
            charCode = str.charCodeAt(i);
            if (charCode >= 48 && charCode <= 57) {
                i++;
                continue;
            }
            return false;
        }
        return true;
    }
    /**
     * Apply a json-patch operation on an object tree
     * Returns an array of results of operations.
     * Each element can either be a boolean (if op == 'test') or
     * the removed object (operations that remove things)
     * or just be undefined
     */
    function apply(tree, patches, validate) {
        var results = new Array(patches.length), p = 0, plen = patches.length, patch, key;
        while (p < plen) {
            patch = patches[p];
            p++;
            // Find the object
            var path = patch.path || "";
            var keys = path.split('/');
            var obj = tree;
            var t = 1; //skip empty element - http://jsperf.com/to-shift-or-not-to-shift
            var len = keys.length;
            var existingPathFragment = undefined;
            while (true) {
                key = keys[t];
                if (validate) {
                    if (existingPathFragment === undefined) {
                        if (obj[key] === undefined) {
                            existingPathFragment = keys.slice(0, t).join('/');
                        }
                        else if (t == len - 1) {
                            existingPathFragment = patch.path;
                        }
                        if (existingPathFragment !== undefined) {
                            this.validator(patch, p - 1, tree, existingPathFragment);
                        }
                    }
                }
                t++;
                if (key === undefined) {
                    if (t >= len) {
                        results[p - 1] = rootOps[patch.op].call(patch, obj, key, tree); // Apply patch
                        break;
                    }
                }
                if (_isArray(obj)) {
                    if (key === '-') {
                        key = obj.length;
                    }
                    else {
                        if (validate && !isInteger(key)) {
                            throw new JsonPatchError("Expected an unsigned base-10 integer value, making the new referenced value the array element with the zero-based index", "OPERATION_PATH_ILLEGAL_ARRAY_INDEX", p - 1, patch.path, patch);
                        }
                        key = parseInt(key, 10);
                    }
                    if (t >= len) {
                        if (validate && patch.op === "add" && key > obj.length) {
                            throw new JsonPatchError("The specified index MUST NOT be greater than the number of elements in the array", "OPERATION_VALUE_OUT_OF_BOUNDS", p - 1, patch.path, patch);
                        }
                        results[p - 1] = arrOps[patch.op].call(patch, obj, key, tree); // Apply patch
                        break;
                    }
                }
                else {
                    if (key && key.indexOf('~') != -1)
                        key = key.replace(/~1/g, '/').replace(/~0/g, '~'); // escape chars
                    if (t >= len) {
                        results[p - 1] = objOps[patch.op].call(patch, obj, key, tree); // Apply patch
                        break;
                    }
                }
                obj = obj[key];
            }
        }
        return results;
    }
    jsonpatch.apply = apply;
    // provide scoped __extends for TypeScript's `extend` keyword so it will not provide global one during compilation
    function __extends(d, b) {
        for (var p in b)
            if (b.hasOwnProperty(p))
                d[p] = b[p];
        function __() { this.constructor = d; }
        d.prototype = b === null ? Object.create(b) : (__.prototype = b.prototype, new __());
    }
    var JsonPatchError = (function (_super) {
        __extends(JsonPatchError, _super);
        function JsonPatchError(message, name, index, operation, tree) {
            _super.call(this, message);
            this.message = message;
            this.name = name;
            this.index = index;
            this.operation = operation;
            this.tree = tree;
        }
        return JsonPatchError;
    }(Error));
    jsonpatch.JsonPatchError = JsonPatchError;
    /**
     * Recursively checks whether an object has any undefined values inside.
     */
    function hasUndefined(obj) {
        if (obj === undefined) {
            return true;
        }
<<<<<<< HEAD
        if (typeof obj == "object") {
            for (var i in obj) {
                if (hasUndefined(obj[i])) {
                    return true;
=======
        if (obj) {
            if (_isArray(obj)) {
                for (var i = 0, len = obj.length; i < len; i++) {
                    if (hasUndefined(obj[i])) {
                        return true;
                    }
                }
            }
            else if (typeof obj === "object") {
                var objKeys = _objectKeys(obj);
                var objKeysLength = objKeys.length;
                for (var i = 0; i < objKeysLength; i++) {
                    if (hasUndefined(obj[objKeys[i]])) {
                        return true;
                    }
>>>>>>> 6f98c1c5
                }
            }
        }
        return false;
    }
    /**
     * Validates a single operation. Called from `jsonpatch.validate`. Throws `JsonPatchError` in case of an error.
     * @param {object} operation - operation object (patch)
     * @param {number} index - index of operation in the sequence
     * @param {object} [tree] - object where the operation is supposed to be applied
     * @param {string} [existingPathFragment] - comes along with `tree`
     */
    function validator(operation, index, tree, existingPathFragment) {
        if (typeof operation !== 'object' || operation === null || _isArray(operation)) {
            throw new JsonPatchError('Operation is not an object', 'OPERATION_NOT_AN_OBJECT', index, operation, tree);
        }
        else if (!objOps[operation.op]) {
            throw new JsonPatchError('Operation `op` property is not one of operations defined in RFC-6902', 'OPERATION_OP_INVALID', index, operation, tree);
        }
        else if (typeof operation.path !== 'string') {
            throw new JsonPatchError('Operation `path` property is not a string', 'OPERATION_PATH_INVALID', index, operation, tree);
        }
        else if (operation.path.indexOf('/') !== 0 && operation.path.length > 0) {
            // paths that aren't emptystring should start with "/"
            throw new JsonPatchError('Operation `path` property must start with "/"', 'OPERATION_PATH_INVALID', index, operation, tree);
        }
        else if ((operation.op === 'move' || operation.op === 'copy') && typeof operation.from !== 'string') {
            throw new JsonPatchError('Operation `from` property is not present (applicable in `move` and `copy` operations)', 'OPERATION_FROM_REQUIRED', index, operation, tree);
        }
        else if ((operation.op === 'add' || operation.op === 'replace' || operation.op === 'test') && operation.value === undefined) {
            throw new JsonPatchError('Operation `value` property is not present (applicable in `add`, `replace` and `test` operations)', 'OPERATION_VALUE_REQUIRED', index, operation, tree);
        }
        else if ((operation.op === 'add' || operation.op === 'replace' || operation.op === 'test') && hasUndefined(operation.value)) {
            throw new JsonPatchError('Operation `value` property is not present (applicable in `add`, `replace` and `test` operations)', 'OPERATION_VALUE_CANNOT_CONTAIN_UNDEFINED', index, operation, tree);
        }
        else if (tree) {
            if (operation.op == "add") {
                var pathLen = operation.path.split("/").length;
                var existingPathLen = existingPathFragment.split("/").length;
                if (pathLen !== existingPathLen + 1 && pathLen !== existingPathLen) {
                    throw new JsonPatchError('Cannot perform an `add` operation at the desired path', 'OPERATION_PATH_CANNOT_ADD', index, operation, tree);
                }
            }
            else if (operation.op === 'replace' || operation.op === 'remove' || operation.op === '_get') {
                if (operation.path !== existingPathFragment) {
                    throw new JsonPatchError('Cannot perform the operation at a path that does not exist', 'OPERATION_PATH_UNRESOLVABLE', index, operation, tree);
                }
            }
            else if (operation.op === 'move' || operation.op === 'copy') {
                var existingValue = { op: "_get", path: operation.from, value: undefined };
                var error = jsonpatch.validate([existingValue], tree);
                if (error && error.name === 'OPERATION_PATH_UNRESOLVABLE') {
                    throw new JsonPatchError('Cannot perform the operation from a path that does not exist', 'OPERATION_FROM_UNRESOLVABLE', index, operation, tree);
                }
            }
        }
    }
    jsonpatch.validator = validator;
    /**
     * Validates a sequence of operations. If `tree` parameter is provided, the sequence is additionally validated against the object tree.
     * If error is encountered, returns a JsonPatchError object
     * @param sequence
     * @param tree
     * @returns {JsonPatchError|undefined}
     */
    function validate(sequence, tree) {
        try {
            if (!_isArray(sequence)) {
                throw new JsonPatchError('Patch sequence must be an array', 'SEQUENCE_NOT_AN_ARRAY');
            }
            if (tree) {
                tree = JSON.parse(JSON.stringify(tree)); //clone tree so that we can safely try applying operations
                apply.call(this, tree, sequence, true);
            }
            else {
                for (var i = 0; i < sequence.length; i++) {
                    this.validator(sequence[i], i);
                }
            }
        }
        catch (e) {
            if (e instanceof JsonPatchError) {
                return e;
            }
            else {
                throw e;
            }
        }
    }
    jsonpatch.validate = validate;
})(jsonpatch || (jsonpatch = {}));
if (typeof exports !== "undefined") {
    exports.apply = jsonpatch.apply;
    exports.validate = jsonpatch.validate;
    exports.validator = jsonpatch.validator;
    exports.JsonPatchError = jsonpatch.JsonPatchError;
}
else {
    var exports = {};
    var isBrowser = true;
}
Object.defineProperty(exports, "__esModule", { value: true });
exports.default = jsonpatch;
/*
When in browser, setting `exports = {}`
fools other modules into thinking they're
running in a node environment, which breaks
some of them. Here is super light wieght fix.
*/
if (isBrowser) {
    exports = undefined;
}<|MERGE_RESOLUTION|>--- conflicted
+++ resolved
@@ -290,12 +290,6 @@
         if (obj === undefined) {
             return true;
         }
-<<<<<<< HEAD
-        if (typeof obj == "object") {
-            for (var i in obj) {
-                if (hasUndefined(obj[i])) {
-                    return true;
-=======
         if (obj) {
             if (_isArray(obj)) {
                 for (var i = 0, len = obj.length; i < len; i++) {
@@ -311,7 +305,6 @@
                     if (hasUndefined(obj[objKeys[i]])) {
                         return true;
                     }
->>>>>>> 6f98c1c5
                 }
             }
         }
