--- conflicted
+++ resolved
@@ -645,18 +645,10 @@
       else if (typeof obj === "object") {
         var objKeys = _objectKeys(obj);
         var objKeysLength = objKeys.length;
-
-<<<<<<< HEAD
-    if (typeof obj == "object") {
-      for (var i in obj) {
-        if (hasUndefined(obj[i])) {
-          return true;
-=======
         for (var i = 0; i < objKeysLength; i++) {
           if (hasUndefined(obj[objKeys[i]])) {
             return true;
           }
->>>>>>> 6f98c1c5
         }
       }
     }
