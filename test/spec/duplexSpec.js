--- conflicted
+++ resolved
@@ -1312,7 +1312,6 @@
             }]);
         });
 
-<<<<<<< HEAD
         it('should not remove undefined', function() {
             var objA = {
                 user: undefined
@@ -1323,7 +1322,7 @@
 
             expect(jsonpatch.compare(objA, objB)).toReallyEqual([]);
         })
-=======
+
         it("should replace 0 with empty string", function () {
             var objA = {
                 user: 0
@@ -1338,7 +1337,6 @@
                 value: ''
             }]);
         });
->>>>>>> a471f21e
     });
 
 
