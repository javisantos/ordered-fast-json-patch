--- conflicted
+++ resolved
@@ -183,18 +183,13 @@
         }
         while (true) {
             key = keys[t];
-<<<<<<< HEAD
+            if (key && key.indexOf('~') != -1) {
+                key = unescapePathComponent(key);
+            }
             if (banPrototypeModifications &&
                 (key == '__proto__' ||
                     (key == 'prototype' && t > 0 && keys[t - 1] == 'constructor'))) {
                 throw new TypeError('JSON-Patch: modifying `__proto__` or `constructor/prototype` prop is banned for security reasons, if this was on purpose, please set `banPrototypeModifications` flag false and pass it to this function. More info in fast-json-patch README');
-=======
-            if (key && key.indexOf('~') != -1) {
-                key = unescapePathComponent(key);
-            }
-            if (banPrototypeModifications && key == '__proto__') {
-                throw new TypeError('JSON-Patch: modifying `__proto__` prop is banned for security reasons, if this was on purpose, please set `banPrototypeModifications` flag false and pass it to this function. More info in fast-json-patch README');
->>>>>>> 2e0063fb
             }
             if (validateOperation) {
                 if (existingPathFragment === undefined) {
