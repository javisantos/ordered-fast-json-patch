--- conflicted
+++ resolved
@@ -1,10 +1,7 @@
 language: node_js
-<<<<<<< HEAD
 dist: trusty
 before_script:
   - npm install
-=======
->>>>>>> 0d6be6a0
 node_js: 8
 script:
   - npm test && npm run bench