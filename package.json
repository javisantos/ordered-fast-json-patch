--- conflicted
+++ resolved
@@ -31,14 +31,10 @@
     "babili-webpack-plugin": "^0.1.1",
     "benchmark": "^2.1.2",
     "chalk": "^1.1.3",
-<<<<<<< HEAD
     "grunt": "^1.0.4",
     "grunt-contrib-connect": "^2.0.0",
     "grunt-saucelabs": "^9.0.1",
-    "jasmine": "^2.5.1",
-=======
     "jasmine": "^2.99.0",
->>>>>>> 4eab9ca0
     "jsdom": "^9.5.0",
     "jsonfile": "^2.3.1",
     "request": "^2.88.0",
